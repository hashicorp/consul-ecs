package meshinit

import (
	"fmt"
<<<<<<< HEAD
	"os"
	"os/exec"
	"path"
	"path/filepath"
=======
	"io/ioutil"
	"log"
	"net"
	"os"
	"os/exec"
	"path"
	"strings"
	"sync"
>>>>>>> 286e28b2
	"time"

	"github.com/cenkalti/backoff/v4"
	"github.com/hashicorp/consul-ecs/awsutil"
	"github.com/hashicorp/consul-ecs/config"
	"github.com/hashicorp/consul-ecs/logging"
	"github.com/hashicorp/consul/api"
	"github.com/hashicorp/go-hclog"
	"github.com/mitchellh/cli"
)

const (
	envoyBoostrapConfigFilename = "envoy-bootstrap.json"
	raftReplicationTimeout      = 2 * time.Second
	tokenReadPollingInterval    = 100 * time.Millisecond
)

type Command struct {
	UI     cli.Ui
	config *config.Config
	log    hclog.Logger
}

func (c *Command) Run(args []string) int {
	if len(args) > 0 {
		c.UI.Error(fmt.Sprintf("unexpected argument: %v", args[0]))
		return 1
	}

	config, err := config.FromEnv()
	if err != nil {
		c.UI.Error(fmt.Sprintf("invalid config: %s", err))
		return 1
	}
	c.config = config

	c.log = logging.FromConfig(c.config).Logger()

	err = c.realRun()
	if err != nil {
		c.log.Error(err.Error())
		return 1
	}
	return 0
}

func (c *Command) realRun() error {
	taskMeta, err := awsutil.ECSTaskMetadata()
	if err != nil {
		return err
	}

	cfg := api.DefaultConfig()

	if c.config.ConsulLogin.Enabled {
		// If enabled, login to the auth method to obtain an ACL token.
		tokenFile := filepath.Join(c.config.BootstrapDir, config.ServiceTokenFilename)
		if err := c.loginToAuthMethod(tokenFile, taskMeta); err != nil {
			return err
		}
		cfg.TokenFile = tokenFile

		// The just-created token is not immediately replicated to Consul server followers.
		// Mitigate against this by waiting for the token in stale consistency mode.
		if err := c.waitForTokenReplication(tokenFile); err != nil {
			return err
		}
	}

	consulClient, err := api.NewClient(cfg)
	if err != nil {
		return fmt.Errorf("constructing consul client: %s", err)
	}

	var serviceRegistration, proxyRegistration *api.AgentServiceRegistration
	if c.config.Gateway != nil && c.config.Gateway.Kind != "" {
		proxyRegistration, err = c.constructGatewayProxyRegistration(taskMeta)
		if err != nil {
			return err
		}
	} else {
		serviceRegistration, err = c.constructServiceRegistration(taskMeta)
		if err != nil {
			return err
		}
		proxyRegistration = c.constructProxyRegistration(serviceRegistration)
	}

	if serviceRegistration != nil {
		// No need to register the service for gateways.
		err = backoff.RetryNotify(func() error {
			c.log.Info("registering service")
			return consulClient.Agent().ServiceRegister(serviceRegistration)
		}, backoff.NewConstantBackOff(1*time.Second), retryLogger(c.log))
		if err != nil {
			return err
		}

		c.log.Info("service registered successfully", "name", serviceRegistration.Name, "id", serviceRegistration.ID)
	}

	// Register the proxy.
	err = backoff.RetryNotify(func() error {
		c.log.Info("registering proxy", "kind", proxyRegistration.Kind)
		return consulClient.Agent().ServiceRegister(proxyRegistration)
	}, backoff.NewConstantBackOff(1*time.Second), retryLogger(c.log))
	if err != nil {
		return err
	}

	c.log.Info("proxy registered successfully", "name", proxyRegistration.Name, "id", proxyRegistration.ID)

	cmdArgs := []string{
		"consul", "connect", "envoy", "-proxy-id", proxyRegistration.ID, "-bootstrap", "-grpc-addr=localhost:8502",
	}
	if c.config.Gateway != nil && c.config.Gateway.Kind != "" {
		kind := strings.ReplaceAll(string(c.config.Gateway.Kind), "-gateway", "")
		cmdArgs = append(cmdArgs, "-gateway", kind)
	}

	c.log.Info("Running", "cmd", cmdArgs)

	// Run consul envoy -bootstrap to generate bootstrap file.
<<<<<<< HEAD
	connectArgs := []string{"connect", "envoy", "-proxy-id", proxyRegistration.ID, "-bootstrap", "-grpc-addr=localhost:8502"}
	if c.config.ConsulLogin.Enabled {
		connectArgs = append(connectArgs, "-token-file", cfg.TokenFile)
	}
	if serviceRegistration.Partition != "" {
		// Partition/namespace support is enabled so augment the connect command.
		connectArgs = append(connectArgs,
			"-partition", serviceRegistration.Partition,
			"-namespace", serviceRegistration.Namespace)
	}

	cmd := exec.Command("consul", connectArgs...)
=======
	cmd := exec.Command(cmdArgs[0], cmdArgs[1:]...)
>>>>>>> 286e28b2
	out, err := cmd.CombinedOutput()
	if err != nil {
		return fmt.Errorf("%s: %s", err, string(out))
	}

	envoyBootstrapFile := path.Join(c.config.BootstrapDir, envoyBoostrapConfigFilename)
	err = os.WriteFile(envoyBootstrapFile, out, 0444)
	if err != nil {
		return err
	}

	c.log.Info("envoy bootstrap config written", "file", envoyBootstrapFile)

	// Copy this binary to a volume for use in the sidecar-proxy container.
	// This copies to the same place as we write the envoy bootstrap file, for now.
	ex, err := os.Executable()
	if err != nil {
		return err
	}
	data, err := os.ReadFile(ex)
	if err != nil {
		return err
	}

	copyConsulECSBinary := path.Join(c.config.BootstrapDir, "consul-ecs")
	err = os.WriteFile(copyConsulECSBinary, data, 0755)
	if err != nil {
		return err
	}
	c.log.Info("copied binary", "file", copyConsulECSBinary)
	return nil
}

// loginToAuthMethod runs a 'consul login' command to obtain a token.
// The login command is skipped if LogintOptions is not set in the
// consul-ecs config JSON, in order to support non-ACL deployments.
func (c *Command) loginToAuthMethod(tokenFile string, taskMeta awsutil.ECSTaskMeta) error {
	loginOpts, err := c.constructLoginCmd(tokenFile, taskMeta)
	if err != nil {
		return err
	}

	return backoff.RetryNotify(func() error {
		// We'll get errors until the consul binary is copied to the volume ("fork/exec: text file busy")
		c.log.Debug("login", "cmd", fmt.Sprint(loginOpts))
		cmd := exec.Command("consul", loginOpts...)
		out, err := cmd.CombinedOutput()
		// TODO: Distinguish unrecoverable errors, like lack of permission to log in.
		if out != nil && err != nil {
			c.log.Error("login", "output", string(out))
		} else if out != nil {
			c.log.Debug("login", "output", string(out))
		}
		if err != nil {
			c.log.Error(err.Error())
			return err
		}
		c.log.Info("login success")
		return nil
	}, backoff.NewConstantBackOff(2*time.Second), retryLogger(c.log))
}

func (c *Command) waitForTokenReplication(tokenFile string) error {
	// A workaround to check that the ACL token is replicated to other Consul servers.
	// Code borrowed from: https://github.com/hashicorp/consul-k8s/pull/887
	//
	// This problem can potentially occur because of:
	//
	// - Replication lag: After a token is created on the Consul server leader it may take up to
	//   100ms (typically) for the token to be replicated to server followers:
	//   https://www.consul.io/docs/install/performance#read-write-tuning
	// - Stale consistency mode: Consul clients may connect to a Consul server follower, which may
	//   have stale state, in order to reduce load on the server leader.
	// - Negative caching: When a Consul server validates a token, if the server does know about the
	//   token (e.g. due to replication lag), then an "ACL not found" response is cached. By default,
	//   the cache time is 30s: https://www.consul.io/docs/agent/config/config-files#acl_token_ttl.
	// - Sticky connections: Consul clients maintain a connection to a single Consul server, and
	//   these connections are only rebalanced every 2-3 mins.
	//
	// Therefore, an "ACL not found" error may be cached just after token creation. When this
	// happens, the token will be unusable for the acl_token_ttl (30s by default). Retrying requests
	// won't help since client likely won't change Consul servers for a potentially longer time
	// (2-3 min). If you are running 3 Consul servers, you have a 2/3 chance to hit a follower and
	// encounter this problem, so this is a potentially frequent problem.
	//
	// We don't want to delay start up by the "long" cache time (default 30s). Instead, we wait
	// for the token to be read successfully in stale consistency mode, which should take <=100ms since
	// that is the typical Raft replication time.
	//
	// The does not eliminate this problem completely. It's still possible for this call and the
	// next call to reach different servers and those servers to have different states from each
	// other, but this is unlikely since clients use sticky connections.

	// Mesh-init talks to the local Consul client agent (for now). We need this to hit the Consul
	// server(s) directly.
	newCfg := api.DefaultConfig()
	newCfg.Address = c.config.ConsulHTTPAddr
	newCfg.TLSConfig.CAFile = c.config.ConsulCACertFile
	newCfg.TokenFile = tokenFile

	client, err := api.NewClient(newCfg)
	if err != nil {
		return err
	}

	c.log.Info("Checking that the ACL token exists when reading it in the stale consistency mode")
	// Use raft timeout and polling interval to determine the number of retries.
	numTokenReadRetries := uint64(raftReplicationTimeout.Milliseconds() / tokenReadPollingInterval.Milliseconds())
	err = backoff.Retry(func() error {
		_, _, err := client.ACL().TokenReadSelf(&api.QueryOptions{AllowStale: true})
		if err != nil {
			c.log.Error("Unable to read ACL token; retrying", "err", err)
		}
		return err
	}, backoff.WithMaxRetries(backoff.NewConstantBackOff(tokenReadPollingInterval), numTokenReadRetries))
	if err != nil {
		c.log.Error("Unable to read ACL token from a Consul server; "+
			"please check that your server cluster is healthy", "err", err)
		return err
	}
	c.log.Info("Successfully read ACL token from the server")
	return nil
}

func (c *Command) constructLoginCmd(tokenFile string, taskMeta awsutil.ECSTaskMeta) ([]string, error) {
	method := c.config.ConsulLogin.Method
	if method == "" {
		method = config.DefaultAuthMethodName
	}
	region, err := taskMeta.Region()
	if err != nil {
		return nil, err
	}

	loginOpts := []string{
		"login", "-type", "aws", "-method", method,
		// NOTE: If -http-addr and -ca-file are empty strings, Consul ignores them.
		// The -http-addr flag will default to the local Consul client.
		"-http-addr", c.config.ConsulHTTPAddr,
		"-ca-file", c.config.ConsulCACertFile,
		"-token-sink-file", tokenFile,
		"-meta", fmt.Sprintf("consul.hashicorp.com/task-id=%s", taskMeta.TaskID()),
		"-meta", fmt.Sprintf("consul.hashicorp.com/cluster=%s", taskMeta.Cluster),
		"-aws-region", region,
		"-aws-auto-bearer-token",
	}
	if c.config.ConsulLogin.IncludeEntity {
		loginOpts = append(loginOpts, "-aws-include-entity")
	}
	if len(c.config.ConsulLogin.ExtraLoginFlags) > 0 {
		loginOpts = append(loginOpts, c.config.ConsulLogin.ExtraLoginFlags...)
	}
	return loginOpts, nil
}

func (c *Command) Synopsis() string {
	return "Initializes a mesh app"
}

func (c *Command) Help() string {
	return ""
}

func retryLogger(log hclog.Logger) backoff.Notify {
	return func(err error, duration time.Duration) {
		log.Error(err.Error(), "retry", duration.String())
	}
}

func constructChecks(serviceID string, checks []config.AgentServiceCheck, healthSyncContainers []string) ([]config.AgentServiceCheck, error) {
	if len(checks) > 0 && len(healthSyncContainers) > 0 {
		return nil, fmt.Errorf("only one of service.checks or healthSyncContainers should be set")
	}

	if len(healthSyncContainers) > 0 {
		for _, containerName := range healthSyncContainers {
			checks = append(checks, config.AgentServiceCheck{
				CheckID: fmt.Sprintf("%s-%s-consul-ecs", serviceID, containerName),
				Name:    "consul ecs synced",
				Notes:   fmt.Sprintf("consul-ecs created and updates this check because the %s container is essential and has an ECS health check.", containerName),
				TTL:     "100000h",
			})
		}
	}
	return checks, nil
}

func (c *Command) constructServiceName(family string) string {
	configName := c.config.Service.Name
	if configName == "" {
		return family
	}
	return configName
}

func mergeMeta(m1, m2 map[string]string) map[string]string {
	result := make(map[string]string)

	for k, v := range m1 {
		result[k] = v
	}

	for k, v := range m2 {
		result[k] = v
	}

	return result
}

// constructServiceRegistration returns the service registration request body.
// May return an error due to invalid inputs from the config file.
func (c *Command) constructServiceRegistration(taskMeta awsutil.ECSTaskMeta) (*api.AgentServiceRegistration, error) {
	serviceName := c.constructServiceName(taskMeta.Family)
	taskID := taskMeta.TaskID()
	serviceID := fmt.Sprintf("%s-%s", serviceName, taskID)
	checks, err := constructChecks(serviceID, c.config.Service.Checks, c.config.HealthSyncContainers)
	if err != nil {
		return nil, err
	}

	fullMeta := mergeMeta(map[string]string{
		"task-id":  taskID,
		"task-arn": taskMeta.TaskARN,
		"source":   "consul-ecs",
	}, c.config.Service.Meta)

	serviceRegistration := c.config.Service.ToConsulType()
	serviceRegistration.ID = serviceID
	serviceRegistration.Name = serviceName
	serviceRegistration.Meta = fullMeta
	serviceRegistration.Checks = nil
	for _, check := range checks {
		serviceRegistration.Checks = append(serviceRegistration.Checks, check.ToConsulType())
	}
	return serviceRegistration, nil
}

// constructProxyRegistration returns the proxy registration request body.
func (c *Command) constructProxyRegistration(serviceRegistration *api.AgentServiceRegistration) *api.AgentServiceRegistration {
	proxyRegistration := &api.AgentServiceRegistration{}
	proxyRegistration.ID = fmt.Sprintf("%s-sidecar-proxy", serviceRegistration.ID)
	proxyRegistration.Name = fmt.Sprintf("%s-sidecar-proxy", serviceRegistration.Name)
	proxyRegistration.Kind = api.ServiceKindConnectProxy
	proxyRegistration.Port = 20000
	proxyRegistration.Meta = serviceRegistration.Meta
	proxyRegistration.Tags = serviceRegistration.Tags
	proxyRegistration.Proxy = c.config.Proxy.ToConsulType()
	proxyRegistration.Proxy.DestinationServiceName = serviceRegistration.Name
	proxyRegistration.Proxy.DestinationServiceID = serviceRegistration.ID
	proxyRegistration.Proxy.LocalServicePort = serviceRegistration.Port
	proxyRegistration.Checks = []*api.AgentServiceCheck{
		{
			Name:                           "Proxy Public Listener",
			TCP:                            "127.0.0.1:20000",
			Interval:                       "10s",
			DeregisterCriticalServiceAfter: "10m",
		},
		{
			Name:         "Destination Alias",
			AliasService: serviceRegistration.ID,
		},
	}
	proxyRegistration.Partition = serviceRegistration.Partition
	proxyRegistration.Namespace = serviceRegistration.Namespace
	proxyRegistration.Weights = serviceRegistration.Weights
	proxyRegistration.EnableTagOverride = serviceRegistration.EnableTagOverride
	return proxyRegistration
}

func (c *Command) constructGatewayProxyRegistration(taskMeta awsutil.ECSTaskMeta) (*api.AgentServiceRegistration, error) {
	serviceName := c.config.Gateway.Name
	if serviceName == "" {
		serviceName = taskMeta.Family
	}

	taskID := taskMeta.TaskID()
	serviceID := fmt.Sprintf("%s-%s", serviceName, taskID)

	gwRegistration := c.config.Gateway.ToConsulType()
	gwRegistration.ID = serviceID
	gwRegistration.Name = serviceName
	gwRegistration.Meta = mergeMeta(map[string]string{
		"task-id":  taskID,
		"task-arn": taskMeta.TaskARN,
		"source":   "consul-ecs",
	}, c.config.Gateway.Meta)

	// Health check localhost (default) or the LAN address if specified.
	// TODO: Use the task address by default?
	healthCheckAddr := api.ServiceAddress{
		Address: "127.0.0.1",
		Port:    gwRegistration.Port, // defaulted to 8443
	}
	if gwRegistration.Address != "" {
		healthCheckAddr.Address = gwRegistration.Address
	}

	gwRegistration.Checks = []*api.AgentServiceCheck{
		{
			Name:                           fmt.Sprintf("%s listener", gwRegistration.Kind),
			TCP:                            net.JoinHostPort(healthCheckAddr.Address, fmt.Sprint(healthCheckAddr.Port)),
			Interval:                       "10s",
			DeregisterCriticalServiceAfter: "10m",
		},
	}

	log.Printf("%+v", gwRegistration)
	return gwRegistration, nil
}<|MERGE_RESOLUTION|>--- conflicted
+++ resolved
@@ -2,21 +2,13 @@
 
 import (
 	"fmt"
-<<<<<<< HEAD
-	"os"
-	"os/exec"
-	"path"
-	"path/filepath"
-=======
-	"io/ioutil"
 	"log"
 	"net"
 	"os"
 	"os/exec"
 	"path"
+	"path/filepath"
 	"strings"
-	"sync"
->>>>>>> 286e28b2
 	"time"
 
 	"github.com/cenkalti/backoff/v4"
@@ -129,6 +121,7 @@
 
 	c.log.Info("proxy registered successfully", "name", proxyRegistration.Name, "id", proxyRegistration.ID)
 
+	// Run consul envoy -bootstrap to generate bootstrap file.
 	cmdArgs := []string{
 		"consul", "connect", "envoy", "-proxy-id", proxyRegistration.ID, "-bootstrap", "-grpc-addr=localhost:8502",
 	}
@@ -136,26 +129,18 @@
 		kind := strings.ReplaceAll(string(c.config.Gateway.Kind), "-gateway", "")
 		cmdArgs = append(cmdArgs, "-gateway", kind)
 	}
-
-	c.log.Info("Running", "cmd", cmdArgs)
-
-	// Run consul envoy -bootstrap to generate bootstrap file.
-<<<<<<< HEAD
-	connectArgs := []string{"connect", "envoy", "-proxy-id", proxyRegistration.ID, "-bootstrap", "-grpc-addr=localhost:8502"}
 	if c.config.ConsulLogin.Enabled {
-		connectArgs = append(connectArgs, "-token-file", cfg.TokenFile)
+		cmdArgs = append(cmdArgs, "-token-file", cfg.TokenFile)
 	}
 	if serviceRegistration.Partition != "" {
 		// Partition/namespace support is enabled so augment the connect command.
-		connectArgs = append(connectArgs,
+		cmdArgs = append(cmdArgs,
 			"-partition", serviceRegistration.Partition,
 			"-namespace", serviceRegistration.Namespace)
 	}
 
-	cmd := exec.Command("consul", connectArgs...)
-=======
+	c.log.Info("Running", "cmd", cmdArgs)
 	cmd := exec.Command(cmdArgs[0], cmdArgs[1:]...)
->>>>>>> 286e28b2
 	out, err := cmd.CombinedOutput()
 	if err != nil {
 		return fmt.Errorf("%s: %s", err, string(out))
