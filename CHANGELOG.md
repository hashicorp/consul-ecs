## UNRELEASED

<<<<<<< HEAD
=======
FEATURES
* Add a `health-sync` subcommand to sync ECS health checks into Consul [[GH-33](https://github.com/hashicorp/consul-ecs/pull/33)]
* Add the `-health-sync-containers` flag to `mesh-init` [[GH-36](https://github.com/hashicorp/consul-ecs/pull/36)]
* Add `-tags`, `-service-name` and `-meta` flags to `mesh-init` [[GH-41](https://github.com/hashicorp/consul-ecs/pull/41)]
* Add the `-service-name` flag to `health-sync`. [[GH-43](https://github.com/hashicorp/consul-ecs/pull/43)]
* The ACL controller now reads the Consul service name from the
  `consul.hashicorp.com/service-name` tag on the ECS task. If the tag
  does not exist, it uses the Task family as the Consul service name.
  [[GH-44](https://github.com/hashicorp/consul-ecs/pull/44)]

>>>>>>> d306f2f1
BREAKING CHANGES
* `consul-ecs` docker images no longer have the `consul` binary. The
  mesh-init subcommand still expects the `consul` binary on the
  `$PATH`. [[GH-40](https://github.com/hashicorp/consul-ecs/pull/40)]
* mesh-init: The `-envoy-bootstrap-file` option is removed, and replaced with `-envoy-bootstrap-dir`.
  The Envoy bootstrap config file is written to `envoy-bootstrap.json` within that directory.
  [[GH-42](https://github.com/hashicorp/consul-ecs/pull/42)]

FEATURES
* Add a `health-sync` subcommand to sync ECS health checks into Consul [[GH-33](https://github.com/hashicorp/consul-ecs/pull/33)]
* Add the `-health-sync-containers` flag to `mesh-init` [[GH-36](https://github.com/hashicorp/consul-ecs/pull/36)]
* Add `-tags`, `-service-name` and `-meta` flags to `mesh-init` [[GH-41](https://github.com/hashicorp/consul-ecs/pull/41)]
* Add a `envoy-entrypoint` subcommand, which can be used as the entrypoint to the Envoy container running in ECS
  to support graceful shutdown. [[GH-42](https://github.com/hashicorp/consul-ecs/pull/42)]

## 0.2.0-beta2 (September 30, 2021)
IMPROVEMENTS
* Clean up ACL tokens for services/task families that are deleted. [[GH-30](https://github.com/hashicorp/consul-ecs/pull/30)]
* Change the owner of `/consul` in the Docker image  to `consul-ecs`. This
  allows `mesh-init` to run as `consul-ecs` rather than `root`.
  [[GH-37](https://github.com/hashicorp/consul-ecs/pull/37)]

FEATURES
* mesh-init: Add `-checks` option to register service health checks.
  [[GH-29](https://github.com/hashicorp/consul-ecs/pull/29)]

## 0.2.0-beta1 (September 16, 2021)

BREAKING CHANGES
* Remove `discover-servers` command. Due to the many changes made for beta,
  upgrading is not supported. We recommend doing an uninstall and reinstall
  of the Terraform module. [[GH-21](https://github.com/hashicorp/consul-ecs/pull/21)]

FEATURES
* Add a new command called `acl-controller`. The command will first
  create the token for the Consul client and then will start a controller
  to manage service tokens. [[GH-22](https://github.com/hashicorp/consul-ecs/pull/22)]

IMPROVEMENTS
* AWS client discovers the current region, if unset, from ECS Task Metadata.
  [[GH-20](https://github.com/hashicorp/consul-ecs/pull/20)]

## 0.1.2 (May 25, 2021)

IMPROVEMENTS
* Fix Docker image to build off of `hashicorp/consul:1.9.5`

## 0.1.1 (May 24, 2021)

IMPROVEMENTS
* Docker image contains Consul 1.9.5 binary.

## 0.1.0 (May 24, 2021)

Initial release<|MERGE_RESOLUTION|>--- conflicted
+++ resolved
@@ -1,18 +1,5 @@
 ## UNRELEASED
 
-<<<<<<< HEAD
-=======
-FEATURES
-* Add a `health-sync` subcommand to sync ECS health checks into Consul [[GH-33](https://github.com/hashicorp/consul-ecs/pull/33)]
-* Add the `-health-sync-containers` flag to `mesh-init` [[GH-36](https://github.com/hashicorp/consul-ecs/pull/36)]
-* Add `-tags`, `-service-name` and `-meta` flags to `mesh-init` [[GH-41](https://github.com/hashicorp/consul-ecs/pull/41)]
-* Add the `-service-name` flag to `health-sync`. [[GH-43](https://github.com/hashicorp/consul-ecs/pull/43)]
-* The ACL controller now reads the Consul service name from the
-  `consul.hashicorp.com/service-name` tag on the ECS task. If the tag
-  does not exist, it uses the Task family as the Consul service name.
-  [[GH-44](https://github.com/hashicorp/consul-ecs/pull/44)]
-
->>>>>>> d306f2f1
 BREAKING CHANGES
 * `consul-ecs` docker images no longer have the `consul` binary. The
   mesh-init subcommand still expects the `consul` binary on the
@@ -25,6 +12,11 @@
 * Add a `health-sync` subcommand to sync ECS health checks into Consul [[GH-33](https://github.com/hashicorp/consul-ecs/pull/33)]
 * Add the `-health-sync-containers` flag to `mesh-init` [[GH-36](https://github.com/hashicorp/consul-ecs/pull/36)]
 * Add `-tags`, `-service-name` and `-meta` flags to `mesh-init` [[GH-41](https://github.com/hashicorp/consul-ecs/pull/41)]
+* Add the `-service-name` flag to `health-sync`. [[GH-43](https://github.com/hashicorp/consul-ecs/pull/43)]
+* The ACL controller now reads the Consul service name from the
+  `consul.hashicorp.com/service-name` tag on the ECS task. If the tag
+  does not exist, it uses the Task family as the Consul service name.
+  [[GH-44](https://github.com/hashicorp/consul-ecs/pull/44)]
 * Add a `envoy-entrypoint` subcommand, which can be used as the entrypoint to the Envoy container running in ECS
   to support graceful shutdown. [[GH-42](https://github.com/hashicorp/consul-ecs/pull/42)]
 
