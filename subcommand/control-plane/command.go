--- conflicted
+++ resolved
@@ -67,11 +67,8 @@
 
 const (
 	dataplaneConfigFileName = "consul-dataplane.json"
-<<<<<<< HEAD
-	caCertFileName          = "mesh-task-consul-ca-cert.pem"
-=======
+
 	caCertFileName          = "consul-grpc-ca-cert.pem"
->>>>>>> 4a9d4f42
 
 	defaultHealthCheckBindAddr = "127.0.0.1"
 	defaultHealthCheckBindPort = "10000"
@@ -504,15 +501,12 @@
 		ConsulServerConfig: c.config.ConsulServers,
 		ConsulToken:        consulToken,
 		CACertFile:         caCertFilePath,
-<<<<<<< HEAD
 	}
 
 	if c.config.IsGateway() {
 		input.ProxyHealthCheckPort = c.config.Gateway.GetHealthCheckPort()
 	} else {
 		input.ProxyHealthCheckPort = c.config.Proxy.GetHealthCheckPort()
-=======
->>>>>>> 4a9d4f42
 	}
 
 	dataplaneConfigPath := path.Join(c.config.BootstrapDir, dataplaneConfigFileName)
