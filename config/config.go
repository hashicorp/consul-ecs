--- conflicted
+++ resolved
@@ -25,14 +25,12 @@
 	// Cert used for internal RPC communication to the servers
 	ConsulGRPCCACertPemEnvVar = "CONSUL_GRPC_CACERT_PEM"
 
-<<<<<<< HEAD
 	ConsulDataplaneDNSBindHost = "127.0.0.1"
 	ConsulDataplaneDNSBindPort = 8600
-=======
+
 	// Login meta fields added to the token
 	ConsulTokenTaskIDMeta    = "consul.hashicorp.com/task-id"
 	ConsulTokenClusterIDMeta = "consul.hashicorp.com/cluster"
->>>>>>> 2ebf3fcd
 
 	defaultGRPCPort    = 8503
 	defaultHTTPPort    = 8501
