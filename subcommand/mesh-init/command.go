package meshinit

import (
	"encoding/json"
	"flag"
	"fmt"
	"io/ioutil"
	"os"
	"os/exec"
	"path"
	"strconv"
	"strings"
	"sync"
	"time"

	"github.com/cenkalti/backoff/v4"
	"github.com/hashicorp/consul-ecs/awsutil"
	"github.com/hashicorp/consul/api"
	"github.com/hashicorp/go-hclog"
	"github.com/mitchellh/cli"
)

const (
	flagEnvoyBootstrapDir    = "envoy-bootstrap-dir"
	flagPort                 = "port"
	flagTags                 = "tags"
	flagMeta                 = "meta"
	flagServiceName          = "service-name"
	flagUpstreams            = "upstreams"
	flagChecks               = "checks"
	flagHealthSyncContainers = "health-sync-containers"

	envoyBoostrapConfigFilename = "envoy-bootstrap.json"
)

type Command struct {
	UI cli.Ui

	flagEnvoyBootstrapDir    string
	flagPort                 int
	flagServiceName          string
	flagTags                 string
	flagMeta                 string
	flagUpstreams            string
	flagChecks               string
	flagHealthSyncContainers string

	flagSet *flag.FlagSet
	once    sync.Once
}

func (c *Command) init() {
	c.flagSet = flag.NewFlagSet("", flag.ContinueOnError)
	c.flagSet.StringVar(&c.flagEnvoyBootstrapDir, flagEnvoyBootstrapDir, "",
		"Directory for Envoy startup files. The envoy-bootstrap.json and the consul-ecs binary are written here.")
	c.flagSet.IntVar(&c.flagPort, flagPort, 0, "Port service runs on")
	c.flagSet.StringVar(&c.flagUpstreams, flagUpstreams, "", "Upstreams in form <name>:<port>,...")
	c.flagSet.StringVar(&c.flagChecks, flagChecks, "", "List of Consul checks in JSON form")
<<<<<<< HEAD
	c.flagSet.StringVar(&c.flagHealthSyncContainers, flagHealthSyncContainers, "",
		"A comma separated list of container names that need Consul TTL checks")
=======
	c.flagSet.StringVar(&c.flagHealthSyncContainers, flagHealthSyncContainers, "", "A comma separated list of container names that need Consul TTL checks")
	c.flagSet.StringVar(&c.flagTags, flagTags, "", "Tags for the Consul service as a comma separated string")
	c.flagSet.StringVar(&c.flagMeta, flagMeta, "", "Metadata for the Consul service as a JSON string")
	c.flagSet.StringVar(&c.flagServiceName, flagServiceName, "", "Name of the service that will be registered with Consul. If not provided, the task family will be used as the service name.")
>>>>>>> c7b26829
}

func (c *Command) Run(args []string) int {
	c.once.Do(c.init)
	if err := c.flagSet.Parse(args); err != nil {
		return 1
	}
	if c.flagEnvoyBootstrapDir == "" {
		c.UI.Error(fmt.Sprintf("-%s must be set", flagEnvoyBootstrapDir))
		return 1
	}

	log := hclog.New(nil)
	err := c.realRun(log)
	if err != nil {
		log.Error(err.Error())
		return 1
	}
	return 0
}

func (c *Command) realRun(log hclog.Logger) error {
	cfg := api.DefaultConfig()
	consulClient, err := api.NewClient(cfg)
	if err != nil {
		return fmt.Errorf("constructing consul client: %s", err)
	}
	taskMeta, err := awsutil.ECSTaskMetadata()
	if err != nil {
		return err
	}

	serviceName := c.constructServiceName(taskMeta.Family)

	// Register the service.
	taskID := taskMeta.TaskID()
	serviceID := fmt.Sprintf("%s-%s", serviceName, taskID)

	checks, err := constructChecks(serviceID, c.flagChecks, c.flagHealthSyncContainers)

	if err != nil {
		return err
	}

	tags, err := c.constructTags()

	if err != nil {
		return err
	}

	meta, err := c.constructMeta()

	if err != nil {
		return err
	}

	fullMeta := mergeMeta(map[string]string{
		"task-id":  taskID,
		"task-arn": taskMeta.TaskARN,
		"source":   "consul-ecs",
	}, meta)

	err = backoff.RetryNotify(func() error {
		log.Info("registering service")
		return consulClient.Agent().ServiceRegister(&api.AgentServiceRegistration{
			ID:     serviceID,
			Name:   serviceName,
			Port:   c.flagPort,
			Tags:   tags,
			Meta:   fullMeta,
			Checks: checks,
		})
	}, backoff.NewConstantBackOff(1*time.Second), retryLogger(log))
	if err != nil {
		return err
	}

	var upstreams []api.Upstream
	if c.flagUpstreams != "" {
		upstreamDef := strings.Split(c.flagUpstreams, ",")
		for _, u := range upstreamDef {
			svcAndPort := strings.Split(u, ":")
			if len(svcAndPort) != 2 {
				return fmt.Errorf("upstream definition %q invalid", u)
			}
			upstreamPort, err := strconv.Atoi(svcAndPort[1])
			if err != nil {
				return fmt.Errorf("upstream definition %q invalid: %s", u, err)
			}
			upstreams = append(upstreams, api.Upstream{
				DestinationType: "service",
				DestinationName: svcAndPort[0],
				LocalBindPort:   upstreamPort,
			})
		}
	}

	// Register the proxy.
	proxyID := fmt.Sprintf("%s-sidecar-proxy", serviceID)

	err = backoff.RetryNotify(func() error {
		log.Info("registering proxy")
		return consulClient.Agent().ServiceRegister(&api.AgentServiceRegistration{
			ID:   proxyID,
			Name: fmt.Sprintf("%s-sidecar-proxy", serviceName),
			Port: 20000,
			Kind: api.ServiceKindConnectProxy,
			Proxy: &api.AgentServiceConnectProxyConfig{
				DestinationServiceName: serviceName,
				DestinationServiceID:   serviceID,
				LocalServicePort:       c.flagPort,
				Upstreams:              upstreams,
			},
			Checks: api.AgentServiceChecks{
				{
					Name:                           "Proxy Public Listener",
					TCP:                            "127.0.0.1:20000",
					Interval:                       "10s",
					DeregisterCriticalServiceAfter: "10m",
				},
				{
					Name:         "Destination Alias",
					AliasService: serviceID,
				},
			},
			Meta: fullMeta,
			Tags: tags,
		})
	}, backoff.NewConstantBackOff(1*time.Second), retryLogger(log))
	if err != nil {
		return err
	}

	log.Info("service and proxy registered successfully", "name", serviceName, "id", serviceID)

	// Run consul envoy -bootstrap to generate bootstrap file.
	cmd := exec.Command("consul", "connect", "envoy", "-proxy-id", proxyID, "-bootstrap", "-grpc-addr=localhost:8502")
	out, err := cmd.CombinedOutput()
	if err != nil {
		return fmt.Errorf("%s: %s", err, string(out))
	}

	envoyBootstrapFile := path.Join(c.flagEnvoyBootstrapDir, envoyBoostrapConfigFilename)
	err = ioutil.WriteFile(envoyBootstrapFile, out, 0444)
	if err != nil {
		return err
	}

	log.Info("envoy bootstrap config written", "file", envoyBootstrapFile)

	// Copy this binary to a volume for use in the sidecar-proxy container.
	// This copies to the same place as we write the envoy bootstrap file, for now.
	ex, err := os.Executable()
	if err != nil {
		return err
	}
	data, err := ioutil.ReadFile(ex)
	if err != nil {
		return err
	}

	copyConsulEcsFile := path.Join(c.flagEnvoyBootstrapDir, "consul-ecs")
	err = ioutil.WriteFile(copyConsulEcsFile, data, 0755)
	if err != nil {
		return err
	}
	log.Info("copied binary", "file", copyConsulEcsFile)
	return nil
}

func (c *Command) Synopsis() string {
	return "Initializes a mesh app"
}

func (c *Command) Help() string {
	return ""
}

func retryLogger(log hclog.Logger) backoff.Notify {
	return func(err error, duration time.Duration) {
		log.Error(err.Error(), "retry", duration.String())
	}
}

func constructChecks(serviceID, encodedChecks, encodedHealthSyncContainers string) (api.AgentServiceChecks, error) {
	var checks api.AgentServiceChecks

	if encodedChecks != "" {
		err := json.Unmarshal([]byte(encodedChecks), &checks)
		if err != nil {
			return checks, fmt.Errorf("unmarshalling checks: %w", err)
		}
	}

	if len(checks) > 0 && encodedHealthSyncContainers != "" {
		return checks, fmt.Errorf("both -%s and -%s can't be passed", flagChecks, flagHealthSyncContainers)
	}

	if encodedHealthSyncContainers != "" {
		defaultCheckContainers := strings.Split(encodedHealthSyncContainers, ",")
		for _, containerName := range defaultCheckContainers {
			checks = append(checks, &api.AgentServiceCheck{
				CheckID: fmt.Sprintf("%s-%s-consul-ecs", serviceID, containerName),
				Name:    "consul ecs synced",
				Notes:   "consul-ecs created and updates this check because the ${containerName} container is essential and has an ECS health check.",
				TTL:     "100000h",
			})
		}
	}

	return checks, nil
}

func (c *Command) constructServiceName(family string) string {
	if c.flagServiceName == "" {
		return family
	}

	return c.flagServiceName
}

func (c *Command) constructTags() ([]string, error) {
	var tags []string
	if len(c.flagTags) == 0 {
		return tags, nil
	}
	tags = strings.Split(c.flagTags, ",")
	return tags, nil
}

func (c *Command) constructMeta() (map[string]string, error) {
	meta := make(map[string]string)

	if c.flagMeta == "" {
		return meta, nil
	}

	err := json.Unmarshal([]byte(c.flagMeta), &meta)

	if err != nil {
		return meta, err
	}

	return meta, nil
}

func mergeMeta(m1, m2 map[string]string) map[string]string {
	result := make(map[string]string)

	for k, v := range m1 {
		result[k] = v
	}

	for k, v := range m2 {
		result[k] = v
	}

	return result
}<|MERGE_RESOLUTION|>--- conflicted
+++ resolved
@@ -56,15 +56,12 @@
 	c.flagSet.IntVar(&c.flagPort, flagPort, 0, "Port service runs on")
 	c.flagSet.StringVar(&c.flagUpstreams, flagUpstreams, "", "Upstreams in form <name>:<port>,...")
 	c.flagSet.StringVar(&c.flagChecks, flagChecks, "", "List of Consul checks in JSON form")
-<<<<<<< HEAD
 	c.flagSet.StringVar(&c.flagHealthSyncContainers, flagHealthSyncContainers, "",
 		"A comma separated list of container names that need Consul TTL checks")
-=======
-	c.flagSet.StringVar(&c.flagHealthSyncContainers, flagHealthSyncContainers, "", "A comma separated list of container names that need Consul TTL checks")
 	c.flagSet.StringVar(&c.flagTags, flagTags, "", "Tags for the Consul service as a comma separated string")
 	c.flagSet.StringVar(&c.flagMeta, flagMeta, "", "Metadata for the Consul service as a JSON string")
-	c.flagSet.StringVar(&c.flagServiceName, flagServiceName, "", "Name of the service that will be registered with Consul. If not provided, the task family will be used as the service name.")
->>>>>>> c7b26829
+	c.flagSet.StringVar(&c.flagServiceName, flagServiceName, "",
+		"Name of the service that will be registered with Consul. If not provided, the task family will be used as the service name.")
 }
 
 func (c *Command) Run(args []string) int {
