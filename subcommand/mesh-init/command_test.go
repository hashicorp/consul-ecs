--- conflicted
+++ resolved
@@ -2,17 +2,18 @@
 
 import (
 	"fmt"
-	"github.com/hashicorp/go-hclog"
-	"github.com/hashicorp/go-uuid"
+	"io/ioutil"
+	"net/http"
+	"net/http/httptest"
 	"os"
 	"path/filepath"
-<<<<<<< HEAD
 	"regexp"
-=======
->>>>>>> 286e28b2
 	"strings"
 	"testing"
 	"time"
+
+	"github.com/hashicorp/go-hclog"
+	"github.com/hashicorp/go-uuid"
 
 	"github.com/google/go-cmp/cmp"
 	"github.com/google/go-cmp/cmp/cmpopts"
@@ -32,7 +33,6 @@
 	require.Equal(t, "unexpected argument: some-arg\n", ui.ErrorWriter.String())
 }
 
-<<<<<<< HEAD
 func TestConfigValidation(t *testing.T) {
 	t.Run("CONSUL_ECS_CONFIG_JSON unset", func(t *testing.T) {
 		ui := cli.NewMockUi()
@@ -41,13 +41,6 @@
 		require.Equal(t, code, 1)
 		require.Contains(t, ui.ErrorWriter.String(),
 			fmt.Sprintf(`invalid config: "%s" isn't populated`, config.ConfigEnvironmentVariable))
-=======
-	ui = cli.NewMockUi()
-	cmd = Command{UI: ui}
-	code = cmd.Run(nil)
-	require.Equal(t, code, 1)
-	require.Contains(t, ui.ErrorWriter.String(), "invalid config: 1 error occurred:")
->>>>>>> 286e28b2
 
 	})
 	t.Run("CONSUL_ECS_CONFIG_JSON is empty json", func(t *testing.T) {
@@ -64,13 +57,8 @@
 // because it sets environment variables (e.g. ECS metadata URI and Consul's HTTP addr)
 // that could not be shared if another test were to run in parallel.
 func TestRun(t *testing.T) {
-	var (
-		family      = "family-service-name"
-		serviceName = "service-name"
-		taskARN     = "arn:aws:ecs:us-east-1:123456789:task/test/abcdef"
-
-		taskMetadataResponse = fmt.Sprintf(`{"Cluster": "test", "TaskARN": "%s", "Family": "%s"}`, taskARN, family)
-	)
+	family := "family-service-name"
+	serviceName := "service-name"
 
 	cases := map[string]struct {
 		servicePort       int
@@ -170,7 +158,6 @@
 
 	for name, c := range cases {
 		t.Run(name, func(t *testing.T) {
-<<<<<<< HEAD
 			var (
 				taskARN          = "arn:aws:ecs:us-east-1:123456789:task/test/abcdef"
 				expectedTaskMeta = map[string]string{
@@ -188,13 +175,6 @@
 				expectedNamespace = "default"
 			}
 
-=======
-			expectedTaskMeta := map[string]string{
-				"task-id":  "abcdef",
-				"task-arn": taskARN,
-				"source":   "consul-ecs",
-			}
->>>>>>> 286e28b2
 			for k, v := range c.expAdditionalMeta {
 				expectedTaskMeta[k] = v
 			}
@@ -204,12 +184,10 @@
 				expectedTags = []string{}
 			}
 
-			expectedServiceName := family
 			if c.expServiceName != "" {
 				expectedServiceName = c.expServiceName
 			}
 
-<<<<<<< HEAD
 			for i := range c.upstreams {
 				c.upstreams[i].DestinationPartition = expectedPartition
 				c.upstreams[i].DestinationNamespace = expectedNamespace
@@ -245,35 +223,16 @@
 					"-aws-secret-access-key", "fake-secret-key",
 				)
 			}
-=======
-			// Starts test Consul server and sets CONSUL_HTTP_ADDR for the 'consul connect envoy ...' command.
-			server := setupConsulTestServer(t)
-
-			consulClient, err := api.NewClient(&api.Config{Address: server.HTTPAddr})
-			require.NoError(t, err)
-
-			// Set up ECS container metadata server and sets ECS_CONTAINER_METADATA_URI_V4 for mesh-init.
-			setupEcsTaskMetadataServer(t, taskMetadataResponse)
-
-			// Prepare a temp bootstrap directory for output files.
-			envoyBootstrapDir := setupTempBootstrapDir(t)
-			envoyBootstrapFile := filepath.Join(envoyBootstrapDir, envoyBoostrapConfigFilename)
-			copyConsulECSBinary := filepath.Join(envoyBootstrapDir, "consul-ecs")
->>>>>>> 286e28b2
 
 			ui := cli.NewMockUi()
 			cmd := Command{UI: ui}
 
-<<<<<<< HEAD
 			envoyBootstrapDir := testutil.TempDir(t)
 			envoyBootstrapFile := filepath.Join(envoyBootstrapDir, envoyBoostrapConfigFilename)
 			copyConsulECSBinary := filepath.Join(envoyBootstrapDir, "consul-ecs")
 
 			consulEcsConfig := config.Config{
 				LogLevel:             "DEBUG",
-=======
-			consulEcsConfig := &config.Config{
->>>>>>> 286e28b2
 				BootstrapDir:         envoyBootstrapDir,
 				HealthSyncContainers: nil,
 				ConsulLogin:          c.consulLogin,
@@ -288,13 +247,7 @@
 					Meta:   c.additionalMeta,
 				},
 			}
-<<<<<<< HEAD
 			testutil.SetECSConfigEnvVar(t, &consulEcsConfig)
-=======
-
-			// Sets the CONSUL_ECS_CONFIG_JSON environment variable.
-			setConsulEcsConfigEnvVar(t, consulEcsConfig)
->>>>>>> 286e28b2
 
 			code := cmd.Run(nil)
 			require.Equal(t, code, 0, ui.ErrorWriter.String())
@@ -382,8 +335,6 @@
 		})
 	}
 }
-<<<<<<< HEAD
-=======
 
 func TestGateway(t *testing.T) {
 	var (
@@ -503,13 +454,13 @@
 		t.Run(name, func(t *testing.T) {
 			t.Logf("%v", c.config)
 
-			server := setupConsulTestServer(t)
+			apiCfg := testutil.ConsulServer(t, nil)
 			setupEcsTaskMetadataServer(t, taskMetadataResponse)
 
 			c.config.BootstrapDir = setupTempBootstrapDir(t)
-			setConsulEcsConfigEnvVar(t, c.config)
-
-			consulClient, err := api.NewClient(&api.Config{Address: server.HTTPAddr})
+			testutil.SetECSConfigEnvVar(t, c.config)
+
+			consulClient, err := api.NewClient(apiCfg)
 			require.NoError(t, err)
 
 			ui := cli.NewMockUi()
@@ -546,7 +497,6 @@
 	}
 }
 
->>>>>>> 286e28b2
 func TestConstructChecks(t *testing.T) {
 	// Bunch of test data.
 	serviceID := "serviceID"
@@ -846,7 +796,6 @@
 	}
 }
 
-<<<<<<< HEAD
 func enterpriseFlag() bool {
 	re := regexp.MustCompile("^-+enterprise$")
 	for _, a := range os.Args {
@@ -855,26 +804,6 @@
 		}
 	}
 	return false
-=======
-// setupConsulTestServer - Starts a Consul server instance and sets the CONSUL_HTTP_ADDR
-// environment variable, with a test cleanup to ensure it is unset. Because of the environment
-// variable, this is unsafe for running tests in parallel.
-func setupConsulTestServer(t *testing.T) *testutil.TestServer {
-	// Set up Consul server.
-	server, err := testutil.NewTestServerConfigT(t, nil)
-	require.NoError(t, err)
-
-	t.Cleanup(func() {
-		_ = server.Stop()
-		_ = os.Unsetenv("CONSUL_HTTP_ADDR")
-	})
-	server.WaitForLeader(t)
-
-	// We need to set this so that 'consul connect envoy -bootstrap' will talk to the right agent.
-	err = os.Setenv("CONSUL_HTTP_ADDR", server.HTTPAddr)
-	require.NoError(t, err)
-
-	return server
 }
 
 // setupEcsTaskMetadataServer - Starts a local HTTP server to mimic the ECS Task Metadata server.
@@ -911,22 +840,4 @@
 	})
 
 	return envoyBootstrapDir
-}
-
-// setConsulEcsConfigEnvVar sets the CONSUL_ECS_CONFIG_JSON environment variable
-// to the JSON string of the provided config.Config object. A test clean is added
-// to unset the environment variable.
-func setConsulEcsConfigEnvVar(t *testing.T, conf *config.Config) {
-	configBytes, err := json.MarshalIndent(conf, "", "  ")
-	require.NoError(t, err)
-
-	t.Cleanup(func() {
-		_ = os.Unsetenv(config.ConfigEnvironmentVariable)
-	})
-
-	err = os.Setenv(config.ConfigEnvironmentVariable, string(configBytes))
-	require.NoError(t, err)
-
-	t.Logf("%s=%s", config.ConfigEnvironmentVariable, os.Getenv(config.ConfigEnvironmentVariable))
->>>>>>> 286e28b2
 }